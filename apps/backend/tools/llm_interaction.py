--- conflicted
+++ resolved
@@ -158,11 +158,7 @@
         end_time = time.time()
         duration = end_time - start_time
         
-<<<<<<< HEAD
-        await _log_llm(result.usage(), orchestrator_agent, duration, deps.chat_id, deps.request_id)  
-=======
-        _log_llm(result.usage(), coordinator_agent, duration, deps.chat_id, deps.request_id)  
->>>>>>> b3fe5c28
+        _log_llm(result.usage(), coordinator_agent, duration, deps.chat_id, deps.request_id)
         
         logfire.info("Request processed successfully", 
                    execution_time=end_time - start_time,
