from typing import Dict, Any, List
import os
from datetime import datetime
from dotenv import load_dotenv
import sys
from supabase import Client


# Add parent directory to path for imports
sys.path.append(os.path.dirname(os.path.dirname(os.path.abspath(__file__))))

# Import supabase from the core configuration
from apps.backend.core.config import supabase


# Add a utility function to update the chat conversation in Supabase
async def append_chat_message(chat_id: str, message: Dict[str, Any]) -> bool:
    """
    Append a message to the chat conversation in Supabase.
    
    Args:
        chat_id: The ID of the chat to update
        message: The message to append to the conversation
        
    Returns:
        bool: True if successful, False otherwise
    """
    try:
        # Make sure message has a timestamp
        if "timestamp" not in message:
            message["timestamp"] = datetime.now().isoformat()
            
        # First, get the current conversation
        chat_data = supabase.table("chats").select("conversation").eq("id", chat_id).execute()
        
        if not chat_data.data or len(chat_data.data) == 0:
            print(f"Chat with ID {chat_id} not found")
            return False
            
        # Get the current conversation array
        current_conversation = chat_data.data[0].get("conversation", [])
        
        # Append the new message
        updated_conversation = current_conversation + [message]
        
        # Update the conversation in Supabase
        # Use updated_at instead of updatedAt to match the database schema
        update_result = supabase.table("chats").update({
            "conversation": updated_conversation,
            "updated_at": datetime.now().isoformat()
        }).eq("id", chat_id).execute()
        
        if not update_result.data or len(update_result.data) == 0:
            print(f"Failed to update conversation for chat {chat_id}")
            return False
            
        print(f"Successfully appended message to chat {chat_id}")
        return True
        
    except Exception as e:
        print(f"Error appending chat message: {str(e)}")
        return False

async def get_message_history(chat_id: str, last_n: int = None) -> List[Dict[str, Any]]:
    """
    Get the message history for a given chat ID.
    
    Args:
        chat_id: The ID of the chat to get the message history for
        last_n: Optional. If provided, only get the last n messages. If None, get all messages.

    Returns:
        List[Dict[str, Any]]: A list of messages in the chat
    """
    try:
        if last_n is not None:
            # Use the RPC function to get last n messages
            result = supabase.rpc('get_last_messages', {
                'chat_id': chat_id,
                'n': last_n
            }).execute()
            
            if result.data is None:
                print(f"Chat with ID {chat_id} not found")
                return []
                
            # The RPC function returns JSONB, which is already parsed
            return result.data
        else:
            # Get all messages using the original approach
            chat_data = supabase.table("chats").select("conversation").eq("id", chat_id).execute()
            
            if not chat_data.data or len(chat_data.data) == 0:
                print(f"Chat with ID {chat_id} not found")
                return []
                
            # Return the conversation array
            return chat_data.data[0].get("conversation", [])
        
    except Exception as e:
        print(f"Error getting message history for chat {chat_id}: {str(e)}")
        return []

<<<<<<< HEAD
async def update_chart_specs(chat_id: str, chart_specs: Dict[str, Any]) -> bool:
    """
    Update the chart_specs entry in the given chat_id.
    
    Args:
        chat_id: The ID of the chat to update
        chart_specs: The chart specs to update
        
    Returns:
        bool: True if successful, False otherwise
    """
    try:
        # Update the chart_specs for the given chat_id
        update_result = supabase.table("chats").update({
            "chart_specs": chart_specs,
            "chart_type": chart_specs["chartType"]
        }).eq("id", chat_id).execute()
            
        if not update_result.data or len(update_result.data) == 0:
            print(f"Failed to update chart_specs for chat {chat_id}")
            return False
            
        print(f"Successfully updated chart_specs for chat {chat_id}")
        return True
        
    except Exception as e:
        print(f"Error updating chart_specs: {str(e)}")
        return False

async def convert_data_to_chart_data(data_cur: pd.DataFrame, data_cols: list[str], x_key: str) -> list[dict]:
    """
    Convert the data to a chart data array.

    Args:
        data_cur: The current data
        data_cols: The Y-axis columns to convert
        x_key: The X-axis column to use

    Returns:
        list[dict]: The chart data array
    """
    chart_data_array = []
    for i in range(min(len(data_cur), 100)):  # Limit to 100 data points
        item = {}
        item[x_key] = data_cur.iloc[i][x_key]
        for col in data_cols:
            item[col] = convert_value(data_cur.iloc[i][col])
        chart_data_array.append(item)
    return chart_data_array 


def get_chart_specs(chart_id: str, supabase: Client) -> Dict[str, Any]:
    """
    Get the chart specs for a given chart ID.
    """
    chart_specs = supabase.table("charts").select("chart_specs").eq("id", chart_id).execute()
    return chart_specs.data[0]["chart_specs"]
=======
async def get_last_chart_id(chat_id: str) -> str | None:
    """
    Get the last chart message ID for a given chat ID.

    Args:
        chat_id: The ID of the chat to get the last chart message for.

    Returns:
        str | None: The message content of the last chart message, or None if not found.
    """
    try:
        result = supabase.rpc('get_last_chart_message', {
            'chat_id': chat_id
        }).execute()

        if result.data is None or result.data == '':
            print(f"No chart message found for chat ID {chat_id}")
            return None
            
        # The RPC function is expected to return a single text value
        return result.data
        
    except Exception as e:
        print(f"Error getting last chart ID for chat {chat_id}: {str(e)}")
        return None
>>>>>>> c7d13862
<|MERGE_RESOLUTION|>--- conflicted
+++ resolved
@@ -4,6 +4,7 @@
 from dotenv import load_dotenv
 import sys
 from supabase import Client
+import pandas as pd
 
 
 # Add parent directory to path for imports
@@ -101,7 +102,6 @@
         print(f"Error getting message history for chat {chat_id}: {str(e)}")
         return []
 
-<<<<<<< HEAD
 async def update_chart_specs(chat_id: str, chart_specs: Dict[str, Any]) -> bool:
     """
     Update the chart_specs entry in the given chat_id.
@@ -152,14 +152,13 @@
         chart_data_array.append(item)
     return chart_data_array 
 
-
 def get_chart_specs(chart_id: str, supabase: Client) -> Dict[str, Any]:
     """
     Get the chart specs for a given chart ID.
     """
     chart_specs = supabase.table("charts").select("chart_specs").eq("id", chart_id).execute()
     return chart_specs.data[0]["chart_specs"]
-=======
+
 async def get_last_chart_id(chat_id: str) -> str | None:
     """
     Get the last chart message ID for a given chat ID.
@@ -185,4 +184,3 @@
     except Exception as e:
         print(f"Error getting last chart ID for chat {chat_id}: {str(e)}")
         return None
->>>>>>> c7d13862
